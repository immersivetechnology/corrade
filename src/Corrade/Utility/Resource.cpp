/*
    This file is part of Corrade.

    Copyright © 2007, 2008, 2009, 2010, 2011, 2012, 2013, 2014
              Vladimír Vondruš <mosra@centrum.cz>

    Permission is hereby granted, free of charge, to any person obtaining a
    copy of this software and associated documentation files (the "Software"),
    to deal in the Software without restriction, including without limitation
    the rights to use, copy, modify, merge, publish, distribute, sublicense,
    and/or sell copies of the Software, and to permit persons to whom the
    Software is furnished to do so, subject to the following conditions:

    The above copyright notice and this permission notice shall be included
    in all copies or substantial portions of the Software.

    THE SOFTWARE IS PROVIDED "AS IS", WITHOUT WARRANTY OF ANY KIND, EXPRESS OR
    IMPLIED, INCLUDING BUT NOT LIMITED TO THE WARRANTIES OF MERCHANTABILITY,
    FITNESS FOR A PARTICULAR PURPOSE AND NONINFRINGEMENT. IN NO EVENT SHALL
    THE AUTHORS OR COPYRIGHT HOLDERS BE LIABLE FOR ANY CLAIM, DAMAGES OR OTHER
    LIABILITY, WHETHER IN AN ACTION OF CONTRACT, TORT OR OTHERWISE, ARISING
    FROM, OUT OF OR IN CONNECTION WITH THE SOFTWARE OR THE USE OR OTHER
    DEALINGS IN THE SOFTWARE.
*/

#include "Resource.h"

#include <algorithm> /* std::max(), needed by MSVC */
#include <iomanip>
#include <sstream>
#include <tuple>
#include <vector>

#include "Corrade/Containers/Array.h"
#include "Corrade/Utility/Assert.h"
#include "Corrade/Utility/Configuration.h"
#include "Corrade/Utility/Debug.h"
#include "Corrade/Utility/Directory.h"

namespace Corrade { namespace Utility {

struct Resource::OverrideData {
    const Configuration conf;
    std::map<std::string, Containers::Array<unsigned char>> data;

    explicit OverrideData(const std::string& filename): conf(filename) {}
};

auto Resource::resources() -> std::map<std::string, GroupData>& {
    static std::map<std::string, GroupData> resources;
    return resources;
}

void Resource::registerData(const char* group, unsigned int count, const unsigned char* positions, const unsigned char* filenames, const unsigned char* data) {
    /* Already registered */
    /** @todo Fix and assert that this doesn't happen */
    if(resources().find(group) != resources().end()) return;

    #ifndef CORRADE_GCC47_COMPATIBILITY
    const auto groupData = resources().emplace(group, GroupData()).first;
    #else
    const auto groupData = resources().insert(std::make_pair(group, GroupData())).first;
    #endif

    /* Cast to type which can be eaten by std::string constructor */
    const char* _positions = reinterpret_cast<const char*>(positions);
    const char* _filenames = reinterpret_cast<const char*>(filenames);

    const unsigned int size = sizeof(unsigned int);
    unsigned int oldFilenamePosition = 0, oldDataPosition = 0;

    /* Every 2*sizeof(unsigned int) is one data */
    for(unsigned int i = 0; i != count*2*size; i += 2*size) {
        unsigned int filenamePosition = *reinterpret_cast<const unsigned int*>(_positions+i);
        unsigned int dataPosition = *reinterpret_cast<const unsigned int*>(_positions+i+size);

        Containers::ArrayReference<const unsigned char> res(data+oldDataPosition, dataPosition-oldDataPosition);

        #ifndef CORRADE_GCC47_COMPATIBILITY
        groupData->second.resources.emplace(std::string(_filenames+oldFilenamePosition, filenamePosition-oldFilenamePosition), res);
        #else
        groupData->second.resources.insert(std::make_pair(std::string(_filenames+oldFilenamePosition, filenamePosition-oldFilenamePosition), res));
        #endif

        oldFilenamePosition = filenamePosition;
        oldDataPosition = dataPosition;
    }
}

void Resource::unregisterData(const char* group) {
    /** @todo test this */
    auto it = resources().find(group);
    CORRADE_ASSERT(it != resources().end(),
        "Utility::Resource: resource group" << group << "is not registered", );

    resources().erase(it);
}

std::string Resource::compileFrom(const std::string& name, const std::string& configurationFile) {
    /* Resource file existence */
    if(!Directory::fileExists(configurationFile)) {
        Error() << "    Error: file" << configurationFile << "does not exist";
        return {};
    }

    const std::string path = Directory::path(configurationFile);
    const Configuration conf(configurationFile, Configuration::Flag::ReadOnly);

    /* Group name */
    if(!conf.hasValue("group")) {
        Error() << "    Error: group name is not specified";
        return {};
    }
    const std::string group = conf.value("group");

    /* Load all files */
    std::vector<const ConfigurationGroup*> files = conf.groups("file");
    std::vector<std::pair<std::string, std::string>> fileData;
    fileData.reserve(files.size());
    for(auto it = files.begin(); it != files.end(); ++it) {
        const ConfigurationGroup* const file = *it;

        const std::string filename = file->value("filename");
        const std::string alias = file->hasValue("alias") ? file->value("alias") : filename;
        if(filename.empty() || alias.empty()) {
            Error() << "    Error: filename or alias of file" << fileData.size()+1 << "in group" << group << "is empty";
            return {};
        }

        bool success;
        Containers::Array<unsigned char> contents;
        std::tie(success, contents) = fileContents(Directory::join(path, filename));
        if(!success) {
            Error() << "    Error: cannot open file" << filename << "of file" << fileData.size()+1 << "in group" << group;
            return {};
        }
        fileData.emplace_back(std::move(alias), std::string(reinterpret_cast<char*>(contents.begin()), contents.size()));
    }

    return compile(name, group, fileData);
}

std::string Resource::compile(const std::string& name, const std::string& group, const std::vector<std::pair<std::string, std::string>>& files) {
    /* Special case for empty file list */
    if(files.empty()) {
        return "/* Compiled resource file. DO NOT EDIT! */\n\n"
            "#include \"Corrade/compatibility.h\"\n"
            "#include \"Corrade/Utility/Macros.h\"\n"
            "#include \"Corrade/Utility/Resource.h\"\n\n"
            "int resourceInitializer_" + name + "();\n"
            "int resourceInitializer_" + name + "() {\n"
            "    Corrade::Utility::Resource::registerData(\"" + group + "\", 0, nullptr, nullptr, nullptr);\n"
            "    return 1;\n"
            "} CORRADE_AUTOMATIC_INITIALIZER(resourceInitializer_" + name + ")\n\n"
            "int resourceFinalizer_" + name + "();\n"
            "int resourceFinalizer_" + name + "() {\n"
            "    Corrade::Utility::Resource::unregisterData(\"" + group + "\");\n"
            "    return 1;\n"
            "} CORRADE_AUTOMATIC_FINALIZER(resourceFinalizer_" + name + ")\n";
    }

    std::string positions, filenames, data;
    unsigned int filenamesLen = 0, dataLen = 0;

    /* Convert data to hexacodes */
    for(auto it = files.cbegin(); it != files.cend(); ++it) {
        filenamesLen += it->first.size();
        dataLen += it->second.size();

        if(it != files.begin()) {
            filenames += '\n';
            data += '\n';
        }

        positions += hexcode(numberToString(filenamesLen));
        positions += hexcode(numberToString(dataLen));

        filenames += comment(it->first);
        filenames += hexcode(it->first);

        data += comment(it->first);
        data += hexcode(it->second);
    }

    /* Remove last comma from positions and filenames array */
    positions.resize(positions.size()-1);
    filenames.resize(filenames.size()-1);

    /* Remove last comma from data array only if the last file is not empty */
    if(!files.back().second.empty())
        data.resize(data.size()-1);

    #if defined(CORRADE_TARGET_NACL_NEWLIB) || defined(CORRADE_TARGET_ANDROID) || defined(__MINGW32__)
    std::ostringstream converter;
    converter << files.size();
    #endif

    /* Return C++ file. The functions have forward declarations to avoid warning
       about functions which don't have corresponding declarations (enabled by
       -Wmissing-declarations in GCC). If we don't have any data, we don't
       create the resourceData array, as zero-length arrays are not allowed.
       The corradeCompatibility.h must be included even if we don't need it in
       master branch, because the user might want to compile resource file for
       Corrade in compatibility branch with Corrade in master branch (i.e. x86
       NaCl). */
    return "/* Compiled resource file. DO NOT EDIT! */\n\n"
        "#include \"Corrade/compatibility.h\"\n"
        "#include \"Corrade/Utility/Macros.h\"\n"
        "#include \"Corrade/Utility/Resource.h\"\n\n"
        "static const unsigned char resourcePositions[] = {" +
        positions + "\n};\n\n"
        "static const unsigned char resourceFilenames[] = {" +
        filenames + "\n};\n\n" +
        (dataLen ? "" : "// ") + "static const unsigned char resourceData[] = {" +
        data + '\n' + (dataLen ? "" : "// ") + "};\n\n" +
        "int resourceInitializer_" + name + "();\n"
        "int resourceInitializer_" + name + "() {\n"
        "    Corrade::Utility::Resource::registerData(\"" + group + "\", " +
<<<<<<< HEAD
            /* This shouldn't be ambiguous. But is. */
            #if !defined(CORRADE_TARGET_NACL_NEWLIB) && !defined(__MINGW32__)
            #ifndef CORRADE_GCC44_COMPATIBILITY
=======
            #if !defined(CORRADE_TARGET_NACL_NEWLIB) && !defined(CORRADE_TARGET_ANDROID) && !defined(__MINGW32__)
>>>>>>> 97b4ac9d
            std::to_string(files.size()) +
            #else
            std::to_string(static_cast<unsigned long long int>(files.size())) +
            #endif
            #else
            converter.str() +
            #endif
        ", resourcePositions, resourceFilenames, " + (dataLen ? "resourceData" : "nullptr") + ");\n"
        "    return 1;\n"
        "} CORRADE_AUTOMATIC_INITIALIZER(resourceInitializer_" + name + ")\n\n"
        "int resourceFinalizer_" + name + "();\n"
        "int resourceFinalizer_" + name + "() {\n"
        "    Corrade::Utility::Resource::unregisterData(\"" + group + "\");\n"
        "    return 1;\n"
        "} CORRADE_AUTOMATIC_FINALIZER(resourceFinalizer_" + name + ")\n";
}

void Resource::overrideGroup(const std::string& group, const std::string& configurationFile) {
    auto it = resources().find(group);
    CORRADE_ASSERT(it != resources().end(),
        "Utility::Resource::overrideGroup(): group" << '\'' + group + '\'' << "was not found", );
    it->second.overrideGroup = configurationFile;
}

Resource::Resource(const std::string& group): _overrideGroup(nullptr) {
    _group = resources().find(group);
    CORRADE_ASSERT(_group != resources().end(),
        "Utility::Resource: group" << '\'' + group + '\'' << "was not found", );

    if(!_group->second.overrideGroup.empty()) {
        Debug() << "Utility::Resource: group" << '\'' + group + '\''
                << "overriden with" << '\'' + _group->second.overrideGroup + '\'';
        _overrideGroup = new OverrideData(_group->second.overrideGroup);

        if(_overrideGroup->conf.value("group") != _group->first)
            Warning() << "Utility::Resource: overriden with different group, found"
                      << '\'' + _overrideGroup->conf.value("group") + '\''
                      << "but expected" << '\'' + group + '\'';
    }
}

Resource::~Resource() {
    delete _overrideGroup;
}

std::vector<std::string> Resource::list() const {
    CORRADE_INTERNAL_ASSERT(_group != resources().end());

    std::vector<std::string> result;
    result.reserve(_group->second.resources.size());
    for(auto it = _group->second.resources.begin(); it != _group->second.resources.end(); ++it)
        result.push_back(it->first);

    return result;
}

Containers::ArrayReference<const unsigned char> Resource::getRaw(const std::string& filename) const {
    CORRADE_INTERNAL_ASSERT(_group != resources().end());

    /* The group is overriden with live data */
    if(_overrideGroup) {
        /* The file is already loaded */
        auto it = _overrideGroup->data.find(filename);
        if(it != _overrideGroup->data.end())
            return {it->second.begin(), it->second.size()};

        /* Load the file and save it for later use. Linear search is not an
           issue, as this shouldn't be used in production code anyway. */
        std::vector<const ConfigurationGroup*> files = _overrideGroup->conf.groups("file");
        for(auto fit = files.begin(); fit != files.end(); ++fit) {
            const ConfigurationGroup* const file = *fit;

            const std::string name = file->hasValue("alias") ? file->value("alias") : file->value("filename");
            if(name != filename) continue;

            /* Load the file */
            bool success;
            Containers::Array<unsigned char> data;
            std::tie(success, data) = fileContents(Directory::join(Directory::path(_group->second.overrideGroup), file->value("filename")));
            if(!success) {
                Error() << "Utility::Resource::get(): cannot open file" << file->value("filename") << "from overriden group";
                break;
            }

            /* Save the file for later use and return */
            #ifndef CORRADE_GCC47_COMPATIBILITY
            it = _overrideGroup->data.emplace(filename, std::move(data)).first;
            #else
            it = _overrideGroup->data.insert(std::make_pair(filename, std::move(data))).first;
            #endif
            return {it->second.begin(), it->second.size()};
        }

        /* The file was not found, fallback to compiled-in ones */
        Warning() << "Utility::Resource::get(): file" << '\'' + filename + '\''
                  << "was not found in overriden group, fallback to compiled-in resources";
    }

    const auto it = _group->second.resources.find(filename);
    #ifndef CORRADE_GCC45_COMPATIBILITY
    CORRADE_ASSERT(it != _group->second.resources.end(),
        "Utility::Resource::get(): file" << '\'' + filename + '\'' << "was not found in group" << '\'' + _group->first + '\'', nullptr);
    #else
    CORRADE_ASSERT(it != _group->second.resources.end(),
        "Utility::Resource::get(): file" << '\'' + filename + '\'' << "was not found in group" << '\'' + _group->first + '\'', {});
    #endif

    return it->second;
}

std::string Resource::get(const std::string& filename) const {
    Containers::ArrayReference<const unsigned char> data = getRaw(filename);
    return data ? std::string(reinterpret_cast<const char*>(data.begin()), data.size()) : std::string();
}

std::pair<bool, Containers::Array<unsigned char>> Resource::fileContents(const std::string& filename) {
    if(!Directory::fileExists(filename)) {
        #if !defined(CORRADE_GCC45_COMPATIBILITY) && !defined(CORRADE_MSVC2013_COMPATIBILITY)
        return {false, nullptr};
        #elif !defined(CORRADE_MSVC2013_COMPATIBILITY)
        return {false, {}};
        #else
        return std::pair<bool, Containers::Array<unsigned char>&&>{false, Containers::Array<unsigned char>{}};
        #endif
    }

    /* MSVC 2013 has ICE when {} is used. Meh. */
    return std::make_pair(true, Directory::read(filename));
}

std::string Resource::comment(const std::string& comment) {
    return "\n    /* " + comment + " */";
}

std::string Resource::hexcode(const std::string& data) {
    std::ostringstream out;
    out << std::hex;

    /* Each row is indented by four spaces and has newline at the end */
    for(std::size_t row = 0; row < data.size(); row += 15) {
        out << "\n    ";

        /* Convert all characters on a row to hex "0xab,0x01,..." */
        for(std::size_t end = std::min(row + 15, data.size()), i = row; i != end; ++i) {
            out << "0x" << std::setw(2) << std::setfill('0')
                << static_cast<unsigned int>(static_cast<unsigned char>(data[i]))
                << ",";
        }
    }

    return out.str();
}

#ifndef DOXYGEN_GENERATING_OUTPUT
template<class T> std::string Resource::numberToString(const T& number) {
    return std::string(reinterpret_cast<const char*>(&number), sizeof(T));
}
#endif

}}<|MERGE_RESOLUTION|>--- conflicted
+++ resolved
@@ -216,13 +216,9 @@
         "int resourceInitializer_" + name + "();\n"
         "int resourceInitializer_" + name + "() {\n"
         "    Corrade::Utility::Resource::registerData(\"" + group + "\", " +
-<<<<<<< HEAD
             /* This shouldn't be ambiguous. But is. */
-            #if !defined(CORRADE_TARGET_NACL_NEWLIB) && !defined(__MINGW32__)
+            #if !defined(CORRADE_TARGET_NACL_NEWLIB) && !defined(CORRADE_TARGET_ANDROID) && !defined(__MINGW32__)
             #ifndef CORRADE_GCC44_COMPATIBILITY
-=======
-            #if !defined(CORRADE_TARGET_NACL_NEWLIB) && !defined(CORRADE_TARGET_ANDROID) && !defined(__MINGW32__)
->>>>>>> 97b4ac9d
             std::to_string(files.size()) +
             #else
             std::to_string(static_cast<unsigned long long int>(files.size())) +
