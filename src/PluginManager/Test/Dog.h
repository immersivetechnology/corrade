--- conflicted
+++ resolved
@@ -39,14 +39,10 @@
 
 class DOG_EXPORT Dog: public AbstractAnimal {
     public:
-<<<<<<< HEAD
-        explicit Dog();
-=======
         static void initialize();
         static void finalize();
 
-        explicit Dog() = default;
->>>>>>> 420a49ce
+        explicit Dog();
         explicit Dog(AbstractPluginManager* manager, std::string plugin): AbstractAnimal(manager, std::move(plugin)) {}
 
         std::string name();
