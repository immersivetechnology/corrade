--- conflicted
+++ resolved
@@ -42,13 +42,8 @@
         static void initialize();
         static void finalize();
 
-<<<<<<< HEAD
         explicit Dog();
-        explicit Dog(AbstractPluginManager* manager, std::string plugin): AbstractAnimal(manager, std::move(plugin)) {}
-=======
-        explicit Dog() = default;
         explicit Dog(AbstractManager* manager, std::string plugin): AbstractAnimal(manager, std::move(plugin)) {}
->>>>>>> c88d2994
 
         std::string name();
         int legCount();
