#ifndef Corrade_Utility_ConfigurationGroup_h
#define Corrade_Utility_ConfigurationGroup_h
/*
    This file is part of Corrade.

    Copyright © 2007, 2008, 2009, 2010, 2011, 2012, 2013
              Vladimír Vondruš <mosra@centrum.cz>

    Permission is hereby granted, free of charge, to any person obtaining a
    copy of this software and associated documentation files (the "Software"),
    to deal in the Software without restriction, including without limitation
    the rights to use, copy, modify, merge, publish, distribute, sublicense,
    and/or sell copies of the Software, and to permit persons to whom the
    Software is furnished to do so, subject to the following conditions:

    The above copyright notice and this permission notice shall be included
    in all copies or substantial portions of the Software.

    THE SOFTWARE IS PROVIDED "AS IS", WITHOUT WARRANTY OF ANY KIND, EXPRESS OR
    IMPLIED, INCLUDING BUT NOT LIMITED TO THE WARRANTIES OF MERCHANTABILITY,
    FITNESS FOR A PARTICULAR PURPOSE AND NONINFRINGEMENT. IN NO EVENT SHALL
    THE AUTHORS OR COPYRIGHT HOLDERS BE LIABLE FOR ANY CLAIM, DAMAGES OR OTHER
    LIABILITY, WHETHER IN AN ACTION OF CONTRACT, TORT OR OTHERWISE, ARISING
    FROM, OUT OF OR IN CONNECTION WITH THE SOFTWARE OR THE USE OR OTHER
    DEALINGS IN THE SOFTWARE.
*/

/** @file
 * @brief Class Corrade::Utility::ConfigurationGroup
 */

#include <vector>

<<<<<<< HEAD
#include "ConfigurationValue.h"
#include "utilities.h"
#include "corradeCompatibility.h"
=======
#include "Utility/ConfigurationValue.h"
#include "Utility/Utility.h"
>>>>>>> c88d2994

namespace Corrade { namespace Utility {

/**
@brief Group of values in configuration file

Provides access to values and subgroups. See Configuration class documentation
for usage example.
@todo Faster access to elements via multimap, find() and equal_range()
*/
class CORRADE_UTILITY_EXPORT ConfigurationGroup {
    friend class Configuration;

    public:
        /** @brief Copy constructor */
        ConfigurationGroup(const ConfigurationGroup& other);

        /** @brief Destructor */
        ~ConfigurationGroup();

        /** @brief Assignment operator */
        ConfigurationGroup& operator=(const ConfigurationGroup& other);

        /** @{ @name Group operations */

        /**
         * @brief Group
         * @param name      Name of the group
         * @param number    Number of the group. Default is first found group.
         * @return Pointer to group. If no group was found, returns null pointer.
         */
        ConfigurationGroup* group(const std::string& name, unsigned int number = 0);
        const ConfigurationGroup* group(const std::string& name, unsigned int number = 0) const; /**< @overload */

        /**
         * @brief All groups
         * @param name      Name of the group. If empty, returns all subgroups.
         * @return Vector of groups. If no group is found, returns empty vector.
         */
        std::vector<ConfigurationGroup*> groups(const std::string& name = std::string());
        std::vector<const ConfigurationGroup*> groups(const std::string& name = std::string()) const; /**< @overload */

        /**
         * @brief Count of groups with given name
         * @param name      Name of the group. If empty, returns number of all
         *      subgroups.
         * @return Count
         *
         * More efficient than calling `groups(name).size()`.
         * See also Configuration::UniqueGroups and Configuration::UniqueNames.
         */
        unsigned int groupCount(const std::string& name = std::string()) const;

        /**
         * @brief Whether given group exists
         * @param name      Name of the group. If empty, returns true if there
         *      are any subgroups.
         *
         * More efficient than calling `group(name) != nullptr`.
         * @todo split out to hasSubgroups()?
         */
        bool groupExists(const std::string& name = std::string()) const;

        /**
         * @brief Add new group
         * @param name      Name of the group. The name must not be empty and
         *      must not contain '/' character.
         * @param group     Existing group.
         * @return False if the group cannot be added (see above or flags
         *      Configuration::UniqueGroups and Configuration::ReadOnly), true
         *      otherwise.
         *
         * Adds existing group at the end of file. Note that the function
         * doesn't check whether the same group already exists in the
         * configuration - adding such group can result in infinite cycle when
         * saving.
         */
        bool addGroup(const std::string& name, ConfigurationGroup* group);

        /**
         * @brief Add new group
         * @param name      Name of the group. The name must not be empty and
         *      must not contain '/' character.
         * @return Newly created group or null pointer when new group cannot be
         *      added (see above or flags Configuration::UniqueGroups and
         *      Configuration::ReadOnly).
         *
         * Adds new group at the end of file.
         */
        ConfigurationGroup* addGroup(const std::string& name);

        /**
         * @brief Remove group
         * @param name      Name of the group
         * @param number    Number of the group. Default is first found group.
         * @return Whether the group was removed (see above or flag
         *      Configuration::ReadOnly).
         *
         * @see clear()
         */
        bool removeGroup(const std::string& name, unsigned int number = 0);

        /**
         * @brief Remove group
         * @param group     Pointer to the group
         * @return Whether the group was removed (see above or flag
         *      Configuration::ReadOnly).
         *
         * @see clear()
         */
        bool removeGroup(ConfigurationGroup* group);

        /**
         * @brief Remove all groups with given name
         * @param name      Name of groups to remove
         * @return True if all groups with the given name were removed (see
         *      above or flag Connfiguration::ReadOnly).
         */
        bool removeAllGroups(const std::string& name);

        /*@}*/

        /** @{ @name Value operations */

        /**
         * @brief String value
         * @param key       Key name
         * @param value     Pointer where to store value
         * @param number    Number of the value. Default is first found value.
         * @param flags     Flags (see ConfigurationGroup::Flags)
         * @return Whether the value was found
         *
         * See also Configuration::automaticKeyCreation().
         */
        bool value(const std::string& key, std::string* value, unsigned int number = 0, ConfigurationValueFlags flags = ConfigurationValueFlags()) {
            return valueInternal(key, value, number, flags);
        }

        /** @overload */
        bool value(const std::string& key, std::string* value, unsigned int number = 0, ConfigurationValueFlags flags = ConfigurationValueFlags()) const {
            return valueInternal(key, value, number, flags);
        }

        /**
         * @brief Value converted to given type
         *
         * Uses ConfigurationValue to convert the value to given type. See
         * value(const std::string&, std::string*, unsigned int, ConfigurationValueFlags)
         * for more information.
         */
        template<class T> bool value(const std::string& key, T* value, unsigned int number = 0, ConfigurationValueFlags flags = ConfigurationValueFlags());
        template<class T> bool value(const std::string& key, T* value, unsigned int number = 0, ConfigurationValueFlags flags = ConfigurationValueFlags()) const; /**< @overload */

        /**
         * @brief Value (directly returned)
         * @param key       Key name
         * @param number    Number of the value. Default is first found value.
         * @param flags     Flags (see ConfigurationGroup::Flags)
         * @return Value
         *
         * Directly returns the value. If the key is not found, returns
         * default constructed value. If @p T is not `std::string`, uses
         * ConfigurationValue::fromString() to convert the value to given type.
         */
        template<class T = std::string> T value(const std::string& key, unsigned int number = 0, ConfigurationValueFlags flags = ConfigurationValueFlags()) const;

        /**
         * @brief All values with given key name
         * @param key       Key name
         * @param flags     Flags (see ConfigurationGroup::Flags)
         * @return Vector with all found values
         *
         * If @p T is not `std::string`, uses ConfigurationValue::fromString()
         * to convert the value to given type.
         */
        template<class T = std::string> std::vector<T> values(const std::string& key, ConfigurationValueFlags flags = ConfigurationValueFlags()) const;

        /**
         * @brief Count of keys with given name
         * @param key       Key name
         *
         * See also Configuration::UniqueKeys and Configuration::UniqueNames.
         */
        unsigned int keyCount(const std::string& key) const;

        /**
         * @brief Whether given key exists
         *
         * More efficient than calling `valueCount(key) != 0`.
         */
        bool keyExists(const std::string& key) const;

        /**
         * @brief Set string value
         * @param key       Key name
         * @param value     Value
         * @param number    Number of the value. Default is first found value.
         * @param flags     Flags (see ConfigurationGroup::Flags)
         * @return Whether the value was set. If the number is not 0 and the
         *      value with given number doesn't exist, returns false. See also
         *      Configuration::ReadOnly.
         *
         * If the key already exists, changes it to new value. If the key
         * doesn't exist, adds a new key with given name.
         */
        bool setValue(const std::string& key, std::string value, unsigned int number = 0, ConfigurationValueFlags flags = ConfigurationValueFlags()) {
            return setValueInternal(key, std::move(value), number, flags);
        }

        /** @overload */
        bool setValue(const std::string& key, const char* value, unsigned int number = 0, ConfigurationValueFlags flags = ConfigurationValueFlags()) {
            return setValueInternal(key, value, number, flags);
        }

        /**
         * @brief Set value converted from given type
         *
         * Uses ConfigurationValue::toString() to convert the value from given
         * type. See setValue(const std::string&, std::string, unsigned int, ConfigurationValueFlags)
         * for more information.
         */
        template<class T> bool setValue(const std::string& key, const T& value, unsigned int number = 0, ConfigurationValueFlags flags = ConfigurationValueFlags()) {
            return setValueInternal(key, ConfigurationValue<T>::toString(value, flags), number, flags);
        }

        /**
         * @brief Add new value
         * @param key       Key name
         * @param value     Value
         * @param flags     Flags (see ConfigurationGroup::Flags)
         * @return Whether the value was added. See Configuration::ReadOnly,
         *      Configuration::UniqueKeys and Configuration::UniqueNames.
         *
         * Adds new key/value pair at the end of current group (it means also
         * after all comments).
         */
        bool addValue(std::string key, std::string value, const ConfigurationValueFlags flags = ConfigurationValueFlags()) {
            return addValueInternal(std::move(key), std::move(value), flags);
        }

        /** @overload */
        bool addValue(std::string key, const char* value, const ConfigurationValueFlags flags = ConfigurationValueFlags()) {
            return addValueInternal(std::move(key), value, flags);
        }

        /**
         * @brief Add new value
         *
         * Uses ConfigurationValue::toString() to convert the value from given
         * type. See addValue(const std::string&, std::string, ConfigurationValueFlags)
         * for more information.
         */
        template<class T> bool addValue(std::string key, const T& value, ConfigurationValueFlags flags = ConfigurationValueFlags()) {
            return addValueInternal(std::move(key), ConfigurationValue<T>::toString(value, flags), flags);
        }

        /**
         * @brief Remove value
         * @param key       Key name
         * @param number    Number of the value
         * @return Whether the value was removed. If value with given number
         *      doesn't exist, returns false. See also Configuration::ReadOnly.
         */
        bool removeValue(const std::string& key, unsigned int number = 0);

        /**
         * @brief Remove all values with given key
         * @param key       Key name
         * @return True if all values with given key were removed. See also
         *      Configuration::ReadOnly.
         */
        bool removeAllValues(const std::string& key);

        /*@}*/

        /**
         * @brief Clear group
         * @return Whether the group was cleared (see above or flag
         *      Configuration::ReadOnly).
         *
         * Clears all values and subgroups. See also removeGroup().
         */
        bool clear();

    private:
        /** @brief Configuration item */
        struct CORRADE_UTILITY_LOCAL Item {
            std::string key,    /**< @brief Key name (only if item is key/value pair) */
                value;          /**< @brief Value or comment, empty line */
        };

        /** @brief Configuration group */
        struct CORRADE_UTILITY_LOCAL Group {
            std::string name;           /**< @brief Group name */
            ConfigurationGroup* group;  /**< @brief Configuration group */
        };

        std::vector<Item> items;                    /**< @brief Values and comments */
        std::vector<Group> _groups;                 /**< @brief Subgroups */

        Configuration* configuration;

        /** @brief Constructor */
        CORRADE_UTILITY_LOCAL explicit ConfigurationGroup(Configuration* _configuration): configuration(_configuration) {}

        CORRADE_UTILITY_EXPORT bool valueInternal(const std::string& key, std::string* _value, unsigned int number, ConfigurationValueFlags flags);
        CORRADE_UTILITY_EXPORT bool valueInternal(const std::string& key, std::string* _value, unsigned int number, ConfigurationValueFlags flags) const;
        CORRADE_UTILITY_EXPORT std::vector<std::string> valuesInternal(const std::string& key, ConfigurationValueFlags flags) const;
        CORRADE_UTILITY_EXPORT bool setValueInternal(const std::string& key, std::string value, unsigned int number, ConfigurationValueFlags flags);
        CORRADE_UTILITY_EXPORT bool addValueInternal(std::string key, std::string value, ConfigurationValueFlags flags);
};

#ifndef DOXYGEN_GENERATING_OUTPUT
/* Shorthand template specialization for string values, delete unwanted ones */
template<> bool ConfigurationGroup::value(const std::string&, std::string*, unsigned int, ConfigurationValueFlags) = delete;
template<> bool ConfigurationGroup::value(const std::string&, std::string*, unsigned int, ConfigurationValueFlags) const = delete;
template<> bool ConfigurationGroup::setValue(const std::string&, const std::string&, unsigned int, ConfigurationValueFlags) = delete;
template<> bool ConfigurationGroup::addValue(std::string, const std::string&, ConfigurationValueFlags) = delete;
template<> inline std::string ConfigurationGroup::value(const std::string& key, unsigned int number, const ConfigurationValueFlags flags) const {
    std::string stringValue;
    valueInternal(key, &stringValue, number, flags);
    return std::move(stringValue);
}
template<> inline std::vector<std::string> ConfigurationGroup::values(const std::string& key, const ConfigurationValueFlags flags) const {
    return valuesInternal(key, flags);
}
#endif

template<class T> bool ConfigurationGroup::value(const std::string& key, T* value, const unsigned int number, const ConfigurationValueFlags flags) {
    std::string stringValue = ConfigurationValue<T>::toString(*value, flags);
    const bool ret = valueInternal(key, &stringValue, number, flags);

    *value = ConfigurationValue<T>::fromString(stringValue, flags);
    return ret;
}

template<class T> bool ConfigurationGroup::value(const std::string& key, T* value, const unsigned int number, const ConfigurationValueFlags flags) const {
    std::string stringValue;
    const bool ret = valueInternal(key, &stringValue, number, flags);

    *value = ConfigurationValue<T>::fromString(stringValue, flags);
    return ret;
}

template<class T> T ConfigurationGroup::value(const std::string& key, const unsigned int number, const ConfigurationValueFlags flags) const {
    T _value;
    if(!value<T>(key, &_value, number, flags)) return T();
    return std::move(_value);
}

template<class T> std::vector<T> ConfigurationGroup::values(const std::string& key, const ConfigurationValueFlags flags) const {
    std::vector<T> _values;
    std::vector<std::string> stringValues = valuesInternal(key, flags);
    for(std::vector<std::string>::const_iterator it = stringValues.begin(); it != stringValues.end(); ++it)
        _values.push_back(ConfigurationValue<T>::fromString(*it, flags));

    return _values;
}

}}

#endif<|MERGE_RESOLUTION|>--- conflicted
+++ resolved
@@ -31,14 +31,8 @@
 
 #include <vector>
 
-<<<<<<< HEAD
-#include "ConfigurationValue.h"
-#include "utilities.h"
-#include "corradeCompatibility.h"
-=======
 #include "Utility/ConfigurationValue.h"
 #include "Utility/Utility.h"
->>>>>>> c88d2994
 
 namespace Corrade { namespace Utility {
 
